<<<<<<< HEAD
# AI agent for working with images and videos

- The existing mini agent is built using the PydanticAI (https://ai.pydantic.dev/) library. 
- The agent uses the gemini-2.0-flash model with multimodal capabilities for image recognition. 
- Demo built with Streamlit.
- FastAPI is used for API endpoints.

<img src="https://img.shields.io/badge/Pydantic-E92063?style=for-the-badge&logo=Pydantic&logoColor=white" />

<img src="https://img.shields.io/badge/fastapi-109989?style=for-the-badge&logo=FASTAPI&logoColor=white" />

<img src="https://img.shields.io/badge/Google%20Gemini-8E75B2?style=for-the-badge&logo=googlegemini&logoColor=white" />

<img src="https://img.shields.io/badge/Streamlit-FF4B4B?style=for-the-badge&logo=Streamlit&logoColor=white" />

## How to run it locally

### Requirements

- Python 3.13
- Google Cloud Gemini API key. Add it to the `.env` file as `GEMINI_API_KEY`. Check the example file `.env.example`
- uv package manager (https://docs.astral.sh/uv/getting-started/installation/)

### Steps

1. Install the dependencies

```
uv sync
```

2. Run the demo app in the browser

```
uv run streamlit run streamlit_app.py
```

3. Run the development server using

```
uv run fastapi dev
```

or

```
docker run -p 8000:8000 backend
```
Inside the image, the uvicorn application is running on port 8000.


### Tools

To check the code for linting errors, run the following command:

```
uv run ruff check --fix



```

To format the code, run the following command:

```
uv run ruff format
```

To run the tests, run the following command:

```
uv run pytest tests.py

```

### Development Resources:
- How to initialise a FastAPI project with uv - [link](https://www.youtube.com/watch?v=igWlYl3asKw)
- Docker setup with FastAPI - [link](https://www.youtube.com/watch?v=DA6gywtTLL8)


# YOLO MCP Service

A powerful YOLO (You Only Look Once) computer vision service that integrates with Claude AI through Model Context Protocol (MCP). This service enables Claude to perform object detection, segmentation, classification, and real-time camera analysis using state-of-the-art YOLO models.

![](https://badge.mcpx.dev?type=server 'MCP Server')


## Features

- Object detection, segmentation, classification, and pose estimation
- Real-time camera integration for live object detection
- Support for model training, validation, and export
- Comprehensive image analysis combining multiple models
- Support for both file paths and base64-encoded images
- Seamless integration with Claude AI

## Setup Instructions

### Prerequisites

- Python 3.10 or higher
- Git (optional, for cloning the repository)

### Environment Setup

1. Create a directory for the project and navigate to it:
   ```bash
   mkdir yolo-mcp-service
   cd yolo-mcp-service
   ```

2. Download the project files or clone from repository:
   ```bash
   # If you have the files, copy them to this directory
   # If using git:
   git clone https://github.com/GongRzhe/YOLO-MCP-Server.git .
   ```

3. Create a virtual environment:
   ```bash
   # On Windows
   python -m venv .venv
   
   # On macOS/Linux
   python3 -m venv .venv
   ```

4. Activate the virtual environment:
   ```bash
   # On Windows
   .venv\Scripts\activate
   
   # On macOS/Linux
   source .venv/bin/activate
   ```

5. Run the setup script:
   ```bash
   python setup.py
   ```
   
   The setup script will:
   - Check your Python version
   - Create a virtual environment (if not already created)
   - Install required dependencies
   - Generate an MCP configuration file (mcp-config.json)
   - Output configuration information for different MCP clients including Claude

6. Note the output from the setup script, which will look similar to:
   ```
   MCP configuration has been written to: /path/to/mcp-config.json
   
   MCP configuration for Cursor:
   
   /path/to/.venv/bin/python /path/to/server.py
   
   MCP configuration for Windsurf/Claude Desktop:
   {
     "mcpServers": {
       "yolo-service": {
         "command": "/path/to/.venv/bin/python",
         "args": [
           "/path/to/server.py"
         ],
         "env": {
           "PYTHONPATH": "/path/to"
         }
       }
     }
   }
   
   To use with Claude Desktop, merge this configuration into: /path/to/claude_desktop_config.json
   ```

### Downloading YOLO Models

Before using the service, you need to download the YOLO models. The service looks for models in the following directories:
- The current directory where the service is running
- A `models` subdirectory
- Any other directory configured in the `CONFIG["model_dirs"]` variable in server.py

Create a models directory and download some common models:

```bash
# Create models directory
mkdir models

# Download YOLOv8n for basic object detection
curl -L https://github.com/ultralytics/assets/releases/download/v0.0.0/yolov8n.pt -o models/yolov8n.pt

# Download YOLOv8n-seg for segmentation
curl -L https://github.com/ultralytics/assets/releases/download/v0.0.0/yolov8n-seg.pt -o models/yolov8n-seg.pt

# Download YOLOv8n-cls for classification
curl -L https://github.com/ultralytics/assets/releases/download/v0.0.0/yolov8n-cls.pt -o models/yolov8n-cls.pt

# Download YOLOv8n-pose for pose estimation
curl -L https://github.com/ultralytics/assets/releases/download/v0.0.0/yolov8n-pose.pt -o models/yolov8n-pose.pt
```

For Windows PowerShell users:
```powershell
# Create models directory
mkdir models

# Download models using Invoke-WebRequest
Invoke-WebRequest -Uri "https://github.com/ultralytics/assets/releases/download/v0.0.0/yolov8n.pt" -OutFile "models/yolov8n.pt"
Invoke-WebRequest -Uri "https://github.com/ultralytics/assets/releases/download/v0.0.0/yolov8n-seg.pt" -OutFile "models/yolov8n-seg.pt"
Invoke-WebRequest -Uri "https://github.com/ultralytics/assets/releases/download/v0.0.0/yolov8n-cls.pt" -OutFile "models/yolov8n-cls.pt"
Invoke-WebRequest -Uri "https://github.com/ultralytics/assets/releases/download/v0.0.0/yolov8n-pose.pt" -OutFile "models/yolov8n-pose.pt"
```

### Configuring Claude

To use this service with Claude:

1. For Claude web: Set up the service on your local machine and use the configuration provided by the setup script in your MCP client.

2. For Claude Desktop:
   - Run the setup script and note the configuration output
   - Locate your Claude Desktop configuration file (the path is provided in the setup script output)
   - Add or merge the configuration into your Claude Desktop configuration file
   - Restart Claude Desktop

## Using YOLO Tools in Claude

### 1. First Check Available Models

Always check which models are available on your system first:

```
I'd like to use the YOLO tools. Can you first check which models are available on my system?

<function_calls>
<invoke name="list_available_models">
</invoke>
</function_calls>
```

### 2. Detecting Objects in an Image

For analyzing an image file on your computer:

```
Can you analyze this image file for objects?

<function_calls>
<invoke name="analyze_image_from_path">
<parameter name="image_path">/path/to/your/image.jpg</parameter>
<parameter name="confidence">0.3</parameter>
</invoke>
</function_calls>
```

You can also specify a different model:

```
Can you analyze this image using a different model?

<function_calls>
<invoke name="analyze_image_from_path">
<parameter name="image_path">/path/to/your/image.jpg</parameter>
<parameter name="model_name">yolov8n.pt</parameter>
<parameter name="confidence">0.4</parameter>
</invoke>
</function_calls>
```

### 3. Running Comprehensive Image Analysis

For more detailed analysis that combines object detection, classification, and more:

```
Can you perform a comprehensive analysis on this image?

<function_calls>
<invoke name="comprehensive_image_analysis">
<parameter name="image_path">/path/to/your/image.jpg</parameter>
<parameter name="confidence">0.3</parameter>
</invoke>
</function_calls>
```

### 4. Image Segmentation

For identifying object boundaries and creating segmentation masks:

```
Can you perform image segmentation on this photo?

<function_calls>
<invoke name="segment_objects">
<parameter name="image_data">/path/to/your/image.jpg</parameter>
<parameter name="is_path">true</parameter>
<parameter name="model_name">yolov8n-seg.pt</parameter>
</invoke>
</function_calls>
```

### 5. Image Classification

For classifying the entire image content:

```
What does this image show? Can you classify it?

<function_calls>
<invoke name="classify_image">
<parameter name="image_data">/path/to/your/image.jpg</parameter>
<parameter name="is_path">true</parameter>
<parameter name="model_name">yolov8n-cls.pt</parameter>
<parameter name="top_k">5</parameter>
</invoke>
</function_calls>
```

### 6. Using Your Computer's Camera

Start real-time object detection using your computer's camera:

```
Can you turn on my camera and detect objects in real-time?

<function_calls>
<invoke name="start_camera_detection">
<parameter name="model_name">yolov8n.pt</parameter>
<parameter name="confidence">0.3</parameter>
</invoke>
</function_calls>
```

Get the latest camera detections:

```
What are you seeing through my camera right now?

<function_calls>
<invoke name="get_camera_detections">
</invoke>
</function_calls>
```

Stop the camera when finished:

```
Please turn off the camera.

<function_calls>
<invoke name="stop_camera_detection">
</invoke>
</function_calls>
```

### 7. Advanced Model Operations

#### Training a Custom Model

```
I want to train a custom object detection model on my dataset.

<function_calls>
<invoke name="train_model">
<parameter name="dataset_path">/path/to/your/dataset</parameter>
<parameter name="model_name">yolov8n.pt</parameter>
<parameter name="epochs">50</parameter>
</invoke>
</function_calls>
```

#### Validating a Model

```
Can you validate the performance of my model on a test dataset?

<function_calls>
<invoke name="validate_model">
<parameter name="model_path">/path/to/your/trained/model.pt</parameter>
<parameter name="data_path">/path/to/validation/dataset</parameter>
</invoke>
</function_calls>
```

#### Exporting a Model to Different Formats

```
I need to export my YOLO model to ONNX format.

<function_calls>
<invoke name="export_model">
<parameter name="model_path">/path/to/your/model.pt</parameter>
<parameter name="format">onnx</parameter>
</invoke>
</function_calls>
```

### 8. Testing Connection

Check if the YOLO service is running correctly:

```
Is the YOLO service running correctly?

<function_calls>
<invoke name="test_connection">
</invoke>
</function_calls>
```

## Troubleshooting

### Camera Issues

If the camera doesn't work, try different camera IDs:

```
<function_calls>
<invoke name="start_camera_detection">
<parameter name="camera_id">1</parameter>  <!-- Try 0, 1, or 2 -->
</invoke>
</function_calls>
```

### Model Not Found

If a model is not found, make sure you've downloaded it to one of the configured directories:

```
<function_calls>
<invoke name="get_model_directories">
</invoke>
</function_calls>
```

### Performance Issues

For better performance with limited resources, use the smaller models (e.g., yolov8n.pt instead of yolov8x.pt)


# uv-docker-example

An example project for using uv in Docker images, with a focus on best practices for developing with
the project mounted in the local image.

See the [uv Docker integration guide](https://docs.astral.sh/uv/guides/integration/docker/) for more
background.

## Trying it out

A [`run.sh`](./run.sh) utility is provided for quickly building the image and starting a container.
This script demonstrates best practices for developing using the container, using bind mounts for
the project and virtual environment directories.

To build and run the web application in the container using `docker run`:

```console
$ ./run.sh
```

Then, check out [`http://localhost:8000`](http://localhost:8000) to see the website.

A Docker compose configuration is also provided to demonstrate best practices for developing using
the container with Docker compose. Docker compose is more complex than using `docker run`, but has
more robust support for various workflows.

To build and run the web application using Docker compose:

```
docker compose up --watch 
```

By default, the image is set up to start the web application. However, a command-line interface is
provided for demonstration purposes as well. 

To run the command-line entrypoint in the container:

```console
$ ./run.sh hello
```

## Project overview

### Dockerfile

The [`Dockerfile`](./Dockerfile) defines the image and includes:

- Installation of uv
- Installing the project dependencies and the project separately for optimal image build caching
- Placing environment executables on the `PATH`
- Running the web application

The [`multistage.Dockerfile`](./multistage.Dockerfile) example extends the `Dockerfile` example to
use multistage builds to reduce the final size of the image.

The [`standalone.Dockerfile`](./standalone.Dockerfile) example extends the `multistage.Dockerfile`
example to use a managed Python interpreter in a multistage build instead of the system interpreter
that comes with the base image.

### Dockerignore file

The [`.dockerignore`](./.dockerignore) file includes an entry for the `.venv` directory to ensure the
`.venv` is not included in image builds. Note that the `.dockerignore` file is not applied to volume
mounts during container runs.

### Run script

The [`run.sh`](./run.sh) script includes an example of invoking `docker run` for local development,
mounting the source code for the project into the container so that edits are reflected immediately.

### Docker compose file

The [compose.yml](./compose.yml) file includes a Docker compose definition for the web application.
It includes a [`watch`
directive](https://docs.docker.com/compose/file-watch/#compose-watch-versus-bind-mounts) for Docker
compose, which is a best-practice method for updating the container on local changes.

### Application code

The Python application code for the project is at
[`src/uv_docker_example/__init__.py`](./src/uv_docker_example/__init__.py) — there's a command line
entrypoint and a basic FastAPI application — both of which just display "hello world" output.

### Project definition

The project at [`pyproject.toml`](./pyproject.toml) includes Ruff as an example development
dependency, includes FastAPI as a dependency, and defines a `hello` entrypoint for the application.

## Useful commands

To check that the environment is up-to-date after image builds:

```console
$ ./run.sh uv sync --frozen
Audited 2 packages ...
```

To enter a `bash` shell in the container:

```console
$ ./run.sh /bin/bash
```

To build the image without running anything:

```console
$ docker build .
```

To build the multistage image:

```console
$ docker build . --file multistage.Dockerfile
```

# Pydantic AI Cursor Starter Kit

This is a starter kit for building an agent with Pydantic AI using [Cursor IDE](https://www.cursor.com/).

It's not a traditional starter kit in that it doesn't have a lot of bells and whistles. It has a lot of documentation, examples, .cursorrules file, and a single example agent implementation.

## Documentation

The following Pydantic AIdocumentation is available in `./docs/`:

- **Core Concepts**

  - [Agents](./docs/Agents.md)
  - [Models](./docs/Models.md)
  - [Dependencies](./docs/Dependencies.md)
  - [Function Tools](./docs/Function_Tools.md)
  - [Structured Result Validation](./docs/Structured_Result_Validation.md)
  - [Messages and Chat History](./docs/Messages_and_chat_history.md)

- **Advanced Topics**
  - [Testing and Evals](./docs/Testing_and_Evals.md)
  - [Multi-agent Applications](./docs/Multi_agent_Applications.md)
  - [Graphs](./docs/Graphs.md)

For the complete documentation, visit [ai.pydantic.dev](https://ai.pydantic.dev/).

## Examples

The following examples are available in `./examples/`:

- `pydantic_model.py` - Basic Pydantic model usage
- `weather_agent.py` - Simple weather agent implementation
- `bank_support.py` - Bank support agent with dependency injection
- `sql_generation.py` - SQL query generation
- `multi_agent_flow_flight_booking.py` - Multi-agent flight booking system
- `rag.py` - Retrieval Augmented Generation example
- `stream_markdown.py` - Streaming markdown content
- `stream_structured_objects.py` - Streaming structured data
- `chat_app_with_fastapi.py` - FastAPI chat application integration

## Run the Weather Agent Example

```bash
cd weather-agent

uv venv

source .venv/bin/activate

uv sync

uv run src/agent.py
=======
# ai-sight


### Tool Registry
```mermaid
graph TD
  A[LLM Agent] --> B[Tool Registry]

  B --> C[Tool: Count_Objects]
  B --> D[Tool: Track_Object]
  B --> E[Tool: Detect_Objects]

  C --> C1[Layer 1: Input Adapter]
  C1 --> C2[Layer 2: Call YOLO Function]

  D --> D1[Layer 1: Input Adapter]
  D1 --> D2[Layer 2: Call YOLO Tracker]

  E --> E1[Layer 1: Input Adapter]
  E1 --> E2[Layer 2: Call YOLO Detection]

```
### Visual + Text Data Flow
```mermaid
flowchart TD
  A[User Visual Input] --> B[Input Pipeline]
  B --> C[Image or Video Preprocessing]
  C --> D[YOLOv11 Inference]

  subgraph Optional Text Flow
    E[Side Input Text] --> F[LLM Parser]
    G[No Text] --> H[OCR on Image]
    H --> F
  end

  D --> I[Detection Results]
  F --> J[LLM Command Selection]

  J --> K[Tool Registry]
  K --> L[Selected Tool: Count, Track, etc]
  L --> M[Call Internal YOLO API]
  M --> N[Tool Output as JSON]

  N --> O[LLM Natural Language Generator]
  O --> P[Final User Response]

```

### Logic Sequence
```mermaid
sequenceDiagram
  participant User
  participant VisualInput
  participant OptionalText
  participant LLM
  participant OCR
  participant YOLO
  participant ToolFunc

  User ->> VisualInput: Upload image or stream
  User ->> OptionalText: (optional) "Count people"
  OptionalText ->> LLM: Parsed for intent
  alt No Text Input
    VisualInput ->> OCR: Extract text
    OCR ->> LLM: Use as side input
  end
  LLM ->> ToolFunc: Select and call function
  ToolFunc ->> YOLO: Run detection
  YOLO ->> ToolFunc: Return results
  ToolFunc ->> LLM: JSON result
  LLM ->> User: Final answer

>>>>>>> 738679f6
```<|MERGE_RESOLUTION|>--- conflicted
+++ resolved
@@ -1,610 +1,3 @@
-<<<<<<< HEAD
-# AI agent for working with images and videos
-
-- The existing mini agent is built using the PydanticAI (https://ai.pydantic.dev/) library. 
-- The agent uses the gemini-2.0-flash model with multimodal capabilities for image recognition. 
-- Demo built with Streamlit.
-- FastAPI is used for API endpoints.
-
-<img src="https://img.shields.io/badge/Pydantic-E92063?style=for-the-badge&logo=Pydantic&logoColor=white" />
-
-<img src="https://img.shields.io/badge/fastapi-109989?style=for-the-badge&logo=FASTAPI&logoColor=white" />
-
-<img src="https://img.shields.io/badge/Google%20Gemini-8E75B2?style=for-the-badge&logo=googlegemini&logoColor=white" />
-
-<img src="https://img.shields.io/badge/Streamlit-FF4B4B?style=for-the-badge&logo=Streamlit&logoColor=white" />
-
-## How to run it locally
-
-### Requirements
-
-- Python 3.13
-- Google Cloud Gemini API key. Add it to the `.env` file as `GEMINI_API_KEY`. Check the example file `.env.example`
-- uv package manager (https://docs.astral.sh/uv/getting-started/installation/)
-
-### Steps
-
-1. Install the dependencies
-
-```
-uv sync
-```
-
-2. Run the demo app in the browser
-
-```
-uv run streamlit run streamlit_app.py
-```
-
-3. Run the development server using
-
-```
-uv run fastapi dev
-```
-
-or
-
-```
-docker run -p 8000:8000 backend
-```
-Inside the image, the uvicorn application is running on port 8000.
-
-
-### Tools
-
-To check the code for linting errors, run the following command:
-
-```
-uv run ruff check --fix
-
-
-
-```
-
-To format the code, run the following command:
-
-```
-uv run ruff format
-```
-
-To run the tests, run the following command:
-
-```
-uv run pytest tests.py
-
-```
-
-### Development Resources:
-- How to initialise a FastAPI project with uv - [link](https://www.youtube.com/watch?v=igWlYl3asKw)
-- Docker setup with FastAPI - [link](https://www.youtube.com/watch?v=DA6gywtTLL8)
-
-
-# YOLO MCP Service
-
-A powerful YOLO (You Only Look Once) computer vision service that integrates with Claude AI through Model Context Protocol (MCP). This service enables Claude to perform object detection, segmentation, classification, and real-time camera analysis using state-of-the-art YOLO models.
-
-![](https://badge.mcpx.dev?type=server 'MCP Server')
-
-
-## Features
-
-- Object detection, segmentation, classification, and pose estimation
-- Real-time camera integration for live object detection
-- Support for model training, validation, and export
-- Comprehensive image analysis combining multiple models
-- Support for both file paths and base64-encoded images
-- Seamless integration with Claude AI
-
-## Setup Instructions
-
-### Prerequisites
-
-- Python 3.10 or higher
-- Git (optional, for cloning the repository)
-
-### Environment Setup
-
-1. Create a directory for the project and navigate to it:
-   ```bash
-   mkdir yolo-mcp-service
-   cd yolo-mcp-service
-   ```
-
-2. Download the project files or clone from repository:
-   ```bash
-   # If you have the files, copy them to this directory
-   # If using git:
-   git clone https://github.com/GongRzhe/YOLO-MCP-Server.git .
-   ```
-
-3. Create a virtual environment:
-   ```bash
-   # On Windows
-   python -m venv .venv
-   
-   # On macOS/Linux
-   python3 -m venv .venv
-   ```
-
-4. Activate the virtual environment:
-   ```bash
-   # On Windows
-   .venv\Scripts\activate
-   
-   # On macOS/Linux
-   source .venv/bin/activate
-   ```
-
-5. Run the setup script:
-   ```bash
-   python setup.py
-   ```
-   
-   The setup script will:
-   - Check your Python version
-   - Create a virtual environment (if not already created)
-   - Install required dependencies
-   - Generate an MCP configuration file (mcp-config.json)
-   - Output configuration information for different MCP clients including Claude
-
-6. Note the output from the setup script, which will look similar to:
-   ```
-   MCP configuration has been written to: /path/to/mcp-config.json
-   
-   MCP configuration for Cursor:
-   
-   /path/to/.venv/bin/python /path/to/server.py
-   
-   MCP configuration for Windsurf/Claude Desktop:
-   {
-     "mcpServers": {
-       "yolo-service": {
-         "command": "/path/to/.venv/bin/python",
-         "args": [
-           "/path/to/server.py"
-         ],
-         "env": {
-           "PYTHONPATH": "/path/to"
-         }
-       }
-     }
-   }
-   
-   To use with Claude Desktop, merge this configuration into: /path/to/claude_desktop_config.json
-   ```
-
-### Downloading YOLO Models
-
-Before using the service, you need to download the YOLO models. The service looks for models in the following directories:
-- The current directory where the service is running
-- A `models` subdirectory
-- Any other directory configured in the `CONFIG["model_dirs"]` variable in server.py
-
-Create a models directory and download some common models:
-
-```bash
-# Create models directory
-mkdir models
-
-# Download YOLOv8n for basic object detection
-curl -L https://github.com/ultralytics/assets/releases/download/v0.0.0/yolov8n.pt -o models/yolov8n.pt
-
-# Download YOLOv8n-seg for segmentation
-curl -L https://github.com/ultralytics/assets/releases/download/v0.0.0/yolov8n-seg.pt -o models/yolov8n-seg.pt
-
-# Download YOLOv8n-cls for classification
-curl -L https://github.com/ultralytics/assets/releases/download/v0.0.0/yolov8n-cls.pt -o models/yolov8n-cls.pt
-
-# Download YOLOv8n-pose for pose estimation
-curl -L https://github.com/ultralytics/assets/releases/download/v0.0.0/yolov8n-pose.pt -o models/yolov8n-pose.pt
-```
-
-For Windows PowerShell users:
-```powershell
-# Create models directory
-mkdir models
-
-# Download models using Invoke-WebRequest
-Invoke-WebRequest -Uri "https://github.com/ultralytics/assets/releases/download/v0.0.0/yolov8n.pt" -OutFile "models/yolov8n.pt"
-Invoke-WebRequest -Uri "https://github.com/ultralytics/assets/releases/download/v0.0.0/yolov8n-seg.pt" -OutFile "models/yolov8n-seg.pt"
-Invoke-WebRequest -Uri "https://github.com/ultralytics/assets/releases/download/v0.0.0/yolov8n-cls.pt" -OutFile "models/yolov8n-cls.pt"
-Invoke-WebRequest -Uri "https://github.com/ultralytics/assets/releases/download/v0.0.0/yolov8n-pose.pt" -OutFile "models/yolov8n-pose.pt"
-```
-
-### Configuring Claude
-
-To use this service with Claude:
-
-1. For Claude web: Set up the service on your local machine and use the configuration provided by the setup script in your MCP client.
-
-2. For Claude Desktop:
-   - Run the setup script and note the configuration output
-   - Locate your Claude Desktop configuration file (the path is provided in the setup script output)
-   - Add or merge the configuration into your Claude Desktop configuration file
-   - Restart Claude Desktop
-
-## Using YOLO Tools in Claude
-
-### 1. First Check Available Models
-
-Always check which models are available on your system first:
-
-```
-I'd like to use the YOLO tools. Can you first check which models are available on my system?
-
-<function_calls>
-<invoke name="list_available_models">
-</invoke>
-</function_calls>
-```
-
-### 2. Detecting Objects in an Image
-
-For analyzing an image file on your computer:
-
-```
-Can you analyze this image file for objects?
-
-<function_calls>
-<invoke name="analyze_image_from_path">
-<parameter name="image_path">/path/to/your/image.jpg</parameter>
-<parameter name="confidence">0.3</parameter>
-</invoke>
-</function_calls>
-```
-
-You can also specify a different model:
-
-```
-Can you analyze this image using a different model?
-
-<function_calls>
-<invoke name="analyze_image_from_path">
-<parameter name="image_path">/path/to/your/image.jpg</parameter>
-<parameter name="model_name">yolov8n.pt</parameter>
-<parameter name="confidence">0.4</parameter>
-</invoke>
-</function_calls>
-```
-
-### 3. Running Comprehensive Image Analysis
-
-For more detailed analysis that combines object detection, classification, and more:
-
-```
-Can you perform a comprehensive analysis on this image?
-
-<function_calls>
-<invoke name="comprehensive_image_analysis">
-<parameter name="image_path">/path/to/your/image.jpg</parameter>
-<parameter name="confidence">0.3</parameter>
-</invoke>
-</function_calls>
-```
-
-### 4. Image Segmentation
-
-For identifying object boundaries and creating segmentation masks:
-
-```
-Can you perform image segmentation on this photo?
-
-<function_calls>
-<invoke name="segment_objects">
-<parameter name="image_data">/path/to/your/image.jpg</parameter>
-<parameter name="is_path">true</parameter>
-<parameter name="model_name">yolov8n-seg.pt</parameter>
-</invoke>
-</function_calls>
-```
-
-### 5. Image Classification
-
-For classifying the entire image content:
-
-```
-What does this image show? Can you classify it?
-
-<function_calls>
-<invoke name="classify_image">
-<parameter name="image_data">/path/to/your/image.jpg</parameter>
-<parameter name="is_path">true</parameter>
-<parameter name="model_name">yolov8n-cls.pt</parameter>
-<parameter name="top_k">5</parameter>
-</invoke>
-</function_calls>
-```
-
-### 6. Using Your Computer's Camera
-
-Start real-time object detection using your computer's camera:
-
-```
-Can you turn on my camera and detect objects in real-time?
-
-<function_calls>
-<invoke name="start_camera_detection">
-<parameter name="model_name">yolov8n.pt</parameter>
-<parameter name="confidence">0.3</parameter>
-</invoke>
-</function_calls>
-```
-
-Get the latest camera detections:
-
-```
-What are you seeing through my camera right now?
-
-<function_calls>
-<invoke name="get_camera_detections">
-</invoke>
-</function_calls>
-```
-
-Stop the camera when finished:
-
-```
-Please turn off the camera.
-
-<function_calls>
-<invoke name="stop_camera_detection">
-</invoke>
-</function_calls>
-```
-
-### 7. Advanced Model Operations
-
-#### Training a Custom Model
-
-```
-I want to train a custom object detection model on my dataset.
-
-<function_calls>
-<invoke name="train_model">
-<parameter name="dataset_path">/path/to/your/dataset</parameter>
-<parameter name="model_name">yolov8n.pt</parameter>
-<parameter name="epochs">50</parameter>
-</invoke>
-</function_calls>
-```
-
-#### Validating a Model
-
-```
-Can you validate the performance of my model on a test dataset?
-
-<function_calls>
-<invoke name="validate_model">
-<parameter name="model_path">/path/to/your/trained/model.pt</parameter>
-<parameter name="data_path">/path/to/validation/dataset</parameter>
-</invoke>
-</function_calls>
-```
-
-#### Exporting a Model to Different Formats
-
-```
-I need to export my YOLO model to ONNX format.
-
-<function_calls>
-<invoke name="export_model">
-<parameter name="model_path">/path/to/your/model.pt</parameter>
-<parameter name="format">onnx</parameter>
-</invoke>
-</function_calls>
-```
-
-### 8. Testing Connection
-
-Check if the YOLO service is running correctly:
-
-```
-Is the YOLO service running correctly?
-
-<function_calls>
-<invoke name="test_connection">
-</invoke>
-</function_calls>
-```
-
-## Troubleshooting
-
-### Camera Issues
-
-If the camera doesn't work, try different camera IDs:
-
-```
-<function_calls>
-<invoke name="start_camera_detection">
-<parameter name="camera_id">1</parameter>  <!-- Try 0, 1, or 2 -->
-</invoke>
-</function_calls>
-```
-
-### Model Not Found
-
-If a model is not found, make sure you've downloaded it to one of the configured directories:
-
-```
-<function_calls>
-<invoke name="get_model_directories">
-</invoke>
-</function_calls>
-```
-
-### Performance Issues
-
-For better performance with limited resources, use the smaller models (e.g., yolov8n.pt instead of yolov8x.pt)
-
-
-# uv-docker-example
-
-An example project for using uv in Docker images, with a focus on best practices for developing with
-the project mounted in the local image.
-
-See the [uv Docker integration guide](https://docs.astral.sh/uv/guides/integration/docker/) for more
-background.
-
-## Trying it out
-
-A [`run.sh`](./run.sh) utility is provided for quickly building the image and starting a container.
-This script demonstrates best practices for developing using the container, using bind mounts for
-the project and virtual environment directories.
-
-To build and run the web application in the container using `docker run`:
-
-```console
-$ ./run.sh
-```
-
-Then, check out [`http://localhost:8000`](http://localhost:8000) to see the website.
-
-A Docker compose configuration is also provided to demonstrate best practices for developing using
-the container with Docker compose. Docker compose is more complex than using `docker run`, but has
-more robust support for various workflows.
-
-To build and run the web application using Docker compose:
-
-```
-docker compose up --watch 
-```
-
-By default, the image is set up to start the web application. However, a command-line interface is
-provided for demonstration purposes as well. 
-
-To run the command-line entrypoint in the container:
-
-```console
-$ ./run.sh hello
-```
-
-## Project overview
-
-### Dockerfile
-
-The [`Dockerfile`](./Dockerfile) defines the image and includes:
-
-- Installation of uv
-- Installing the project dependencies and the project separately for optimal image build caching
-- Placing environment executables on the `PATH`
-- Running the web application
-
-The [`multistage.Dockerfile`](./multistage.Dockerfile) example extends the `Dockerfile` example to
-use multistage builds to reduce the final size of the image.
-
-The [`standalone.Dockerfile`](./standalone.Dockerfile) example extends the `multistage.Dockerfile`
-example to use a managed Python interpreter in a multistage build instead of the system interpreter
-that comes with the base image.
-
-### Dockerignore file
-
-The [`.dockerignore`](./.dockerignore) file includes an entry for the `.venv` directory to ensure the
-`.venv` is not included in image builds. Note that the `.dockerignore` file is not applied to volume
-mounts during container runs.
-
-### Run script
-
-The [`run.sh`](./run.sh) script includes an example of invoking `docker run` for local development,
-mounting the source code for the project into the container so that edits are reflected immediately.
-
-### Docker compose file
-
-The [compose.yml](./compose.yml) file includes a Docker compose definition for the web application.
-It includes a [`watch`
-directive](https://docs.docker.com/compose/file-watch/#compose-watch-versus-bind-mounts) for Docker
-compose, which is a best-practice method for updating the container on local changes.
-
-### Application code
-
-The Python application code for the project is at
-[`src/uv_docker_example/__init__.py`](./src/uv_docker_example/__init__.py) — there's a command line
-entrypoint and a basic FastAPI application — both of which just display "hello world" output.
-
-### Project definition
-
-The project at [`pyproject.toml`](./pyproject.toml) includes Ruff as an example development
-dependency, includes FastAPI as a dependency, and defines a `hello` entrypoint for the application.
-
-## Useful commands
-
-To check that the environment is up-to-date after image builds:
-
-```console
-$ ./run.sh uv sync --frozen
-Audited 2 packages ...
-```
-
-To enter a `bash` shell in the container:
-
-```console
-$ ./run.sh /bin/bash
-```
-
-To build the image without running anything:
-
-```console
-$ docker build .
-```
-
-To build the multistage image:
-
-```console
-$ docker build . --file multistage.Dockerfile
-```
-
-# Pydantic AI Cursor Starter Kit
-
-This is a starter kit for building an agent with Pydantic AI using [Cursor IDE](https://www.cursor.com/).
-
-It's not a traditional starter kit in that it doesn't have a lot of bells and whistles. It has a lot of documentation, examples, .cursorrules file, and a single example agent implementation.
-
-## Documentation
-
-The following Pydantic AIdocumentation is available in `./docs/`:
-
-- **Core Concepts**
-
-  - [Agents](./docs/Agents.md)
-  - [Models](./docs/Models.md)
-  - [Dependencies](./docs/Dependencies.md)
-  - [Function Tools](./docs/Function_Tools.md)
-  - [Structured Result Validation](./docs/Structured_Result_Validation.md)
-  - [Messages and Chat History](./docs/Messages_and_chat_history.md)
-
-- **Advanced Topics**
-  - [Testing and Evals](./docs/Testing_and_Evals.md)
-  - [Multi-agent Applications](./docs/Multi_agent_Applications.md)
-  - [Graphs](./docs/Graphs.md)
-
-For the complete documentation, visit [ai.pydantic.dev](https://ai.pydantic.dev/).
-
-## Examples
-
-The following examples are available in `./examples/`:
-
-- `pydantic_model.py` - Basic Pydantic model usage
-- `weather_agent.py` - Simple weather agent implementation
-- `bank_support.py` - Bank support agent with dependency injection
-- `sql_generation.py` - SQL query generation
-- `multi_agent_flow_flight_booking.py` - Multi-agent flight booking system
-- `rag.py` - Retrieval Augmented Generation example
-- `stream_markdown.py` - Streaming markdown content
-- `stream_structured_objects.py` - Streaming structured data
-- `chat_app_with_fastapi.py` - FastAPI chat application integration
-
-## Run the Weather Agent Example
-
-```bash
-cd weather-agent
-
-uv venv
-
-source .venv/bin/activate
-
-uv sync
-
-uv run src/agent.py
-=======
 # ai-sight
 
 
@@ -677,5 +70,4 @@
   ToolFunc ->> LLM: JSON result
   LLM ->> User: Final answer
 
->>>>>>> 738679f6
 ```